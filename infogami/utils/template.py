"""
Template Management.

In Infogami, templates are provided by multiple plugins. This module takes
templates from each module and makes them available under single namespace.

There could also be multiple sources of templates. For example, from plugins
and from the wiki. The `Render` class takes care of providing the correct
template from multiple template sources and error handling.
"""
import os
import time
import traceback

import web

from infogami.utils import storage

# There are some backward-incompatible changes in web.py 0.34 which makes Infogami fail.
assert web.__version__ != "0.34",  "Please pip install --upgrade web.py"
web_render = web.template.render

class TemplateRender(web_render):
    def _lookup(self, name):
        path = os.path.join(self._loc, name)
        filepath = self._findfile(path)
        if filepath:
            return 'file', filepath
        elif os.path.isdir(path):
            return 'dir', path
        else:
            return 'none', None

    def __repr__(self):
        return "<TemplateRender: %s>" % repr(self._loc)

web.template.Render = web.template.render = TemplateRender

class LazyTemplate:
    def __init__(self, func, name=None, **kw):
        self.func = func
        self.name = name
        self.__dict__.update(kw)

    def __repr__(self):
        return "<LazyTemplate: %s>" % repr(self.name)

class DiskTemplateSource(web.storage):
    """Template source of templates on disk.
    Supports loading of templates from a search path instead of single dir.
    """
    def load_templates(self, path, lazy=False):
        # assuming all templates have .html extension
        names = [web.rstrips(p, '.html') for p in find(path) if p.endswith('.html')]
        for name in names:
            filepath = path + '/' + name + '.html'
            if lazy:
                def load(render=render, name=name, filepath=filepath):
                    self[name] = self.get_template(filepath)
                    return self[name]
                self[name] = LazyTemplate(load, name=name, filepath=filepath)
            else:
                self[name] = self.get_template(filepath)

    def get_template(self, filepath):
        mtime = time.time()
        t = web.template.frender(filepath)
        t.mtime = mtime
        t.filepath = filepath
        return t

    def is_template_modified(self, t):
        return os.path.exists(t.filepath) and os.stat(t.filepath).st_mtime > t.mtime

    def __getitem__(self, name):
        t = dict.__getitem__(self, name)
        if isinstance(t, LazyTemplate):
            t = t.func()
        elif web.config.debug == True and self.is_template_modified(t):
            t = self.get_template(t.filepath)
            self[name] = t

        return t

    def __repr__(self):
        return "<DiskTemplateSource at %d>" % id(self)

def find(path):
    """Find all files in the file hierarchy rooted at path.
        >> find('..../web')
        ['db.py', 'http.py', 'wsgiserver/__init__.py', ....]
    """
    for dirname, dirs, files in os.walk(path):
        dirname = web.lstrips(dirname, path)
        dirname = web.lstrips(dirname, '/')
        for f in files:
            yield os.path.join(dirname, f)

#@@ Find a better name
class Render(storage.DictPile):
    add_source = storage.DictPile.add_dict

    def __getitem__(self, key):
        # take templates from all sources
        templates = [s[key] for s in self.dicts[::-1] if key in s]
        if templates:
            return lambda *a, **kw: saferender(templates, *a, **kw)
        else:
            raise KeyError(key)

    def __getattr__(self, key):
        if key.startswith('__'):
            raise AttributeError(key)

        try:
            return self[key]
        except KeyError:
            raise AttributeError(key)

def usermode(f):
    """Returns a function that calls f after switching to user mode of tdb.
    In user mode, saving of things will be disabled to protect user written
    templates from modifying things.
    """
    def g(*a, **kw):
        try:
            web.ctx.tdb_mode = 'user'
            return f(*a, **kw)
        finally:
            web.ctx.tdb_mode = 'system'

    g.__name__ = f.__name__
    return g

class Stowage(web.storage):
    def __str__(self):
        return self._str

@usermode
def saferender(templates, *a, **kw):
    """Renders using the first successful template from the list of templates."""
    for t in templates:
        try:
            result = t(*a, **kw)
            content_type = getattr(result, 'ContentType', 'text/html; charset=utf-8').strip()
            web.header('Content-Type', content_type, unique=True)
            return result
        except Exception as e:
            # help to debug template errors.
            # when called with debug=true, the debug error is displayed.
            i = web.input(_method='GET', debug="false")
            if i.debug.lower() == "true":
                raise

            from . import delegate, view  # avoids circular imports
            delegate.register_exception()
<<<<<<< HEAD

=======
>>>>>>> b8bc4862
            traceback.print_exc()
            message = str(t.filename) + ': error in processing template: ' + e.__class__.__name__ + ': ' + str(e) + ' (falling back to default template)'
            view.add_flash_message('error', message)

    return Stowage(_str="Unable to render this page.", title='Error')

def typetemplate(name):
    """explain later"""
    def template(page, *a, **kw):
        default_template = getattr(render, 'default_' + name, None)
        key = page.type.key[1:] + '/' + name
        t = getattr(render, web.safestr(key), default_template)
        return t(page, *a, **kw)
    return template

def load_templates(plugin_root, lazy=True):
    """Adds $plugin_root/templates to template search path"""
    path = os.path.join(plugin_root, 'templates')
    if os.path.exists(path):
        disktemplates.load_templates(path, lazy=lazy)

disktemplates = DiskTemplateSource()
render = Render()
render.add_source(disktemplates)

# setup type templates
render.view = typetemplate('view')
render.edit = typetemplate('edit')
render.repr = typetemplate('repr')
render.input = typetemplate('input')
render.xdiff = typetemplate('diff')

def render_template(name, *a, **kw):
    return get_template(name)(*a, **kw)

def get_template(name):
    # strip extension
    if "." in name:
        name = name.rsplit(".", 1)[0]
    return render.get(name)<|MERGE_RESOLUTION|>--- conflicted
+++ resolved
@@ -154,10 +154,6 @@
 
             from . import delegate, view  # avoids circular imports
             delegate.register_exception()
-<<<<<<< HEAD
-
-=======
->>>>>>> b8bc4862
             traceback.print_exc()
             message = str(t.filename) + ': error in processing template: ' + e.__class__.__name__ + ': ' + str(e) + ' (falling back to default template)'
             view.add_flash_message('error', message)
